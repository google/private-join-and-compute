# Copyright 2019 Google LLC.
#
# Licensed under the Apache License, Version 2.0 (the "License");
# you may not use this file except in compliance with the License.
# You may obtain a copy of the License at
#
#     https://www.apache.org/licenses/LICENSE-2.0
#
# Unless required by applicable law or agreed to in writing, software
# distributed under the License is distributed on an "AS IS" BASIS,
# WITHOUT WARRANTIES OR CONDITIONS OF ANY KIND, either express or implied.
# See the License for the specific language governing permissions and
# limitations under the License.

# Build file for crypto folder in open-source Private Join and Compute.

load("@com_github_grpc_grpc//bazel:grpc_build_system.bzl", "grpc_proto_library")

package(default_visibility = ["//visibility:public"])

cc_library(
    name = "openssl_includes",
    hdrs = ["openssl.inc"],
    deps = [
        "@boringssl//:ssl",
    ],
)

cc_library(
    name = "openssl_init",
    srcs = ["openssl_init.cc"],
    hdrs = ["openssl_init.h"],
    deps = [
        ":openssl_includes",
        "@boringssl//:ssl",
<<<<<<< HEAD
        "@glog",
=======
        "@com_google_absl//absl/log",
>>>>>>> 4076b649
    ],
)

cc_library(
    name = "bn_util",
    srcs = [
        "big_num.cc",
        "context.cc",
    ],
    hdrs = [
        "big_num.h",
        "context.h",
    ],
    deps = [
        ":openssl_includes",
        ":openssl_init",
        "//private_join_and_compute/util:status_includes",
<<<<<<< HEAD
        "@abseil-cpp//absl/base",
        "@abseil-cpp//absl/flags:flag",
        "@abseil-cpp//absl/strings",
        "@glog",
=======
        "@com_google_absl//absl/flags:flag",
        "@com_google_absl//absl/log",
        "@com_google_absl//absl/log:check",
        "@com_google_absl//absl/strings",
>>>>>>> 4076b649
    ],
)

cc_library(
    name = "mont_mul",
    srcs = [
        "mont_mul.cc",
    ],
    hdrs = [
        "mont_mul.h",
    ],
    deps = [
        ":bn_util",
        ":openssl_includes",
<<<<<<< HEAD
        "@abseil-cpp//absl/base",
        "@abseil-cpp//absl/strings",
        "@glog",
=======
        "@com_google_absl//absl/log",
        "@com_google_absl//absl/log:check",
        "@com_google_absl//absl/strings",
>>>>>>> 4076b649
    ],
)

cc_library(
    name = "ec_util",
    srcs = [
        "ec_group.cc",
        "ec_point.cc",
    ],
    hdrs = [
        "ec_group.h",
        "ec_point.h",
    ],
    deps = [
        ":bn_util",
        ":openssl_includes",
        "//private_join_and_compute/util:status_includes",
<<<<<<< HEAD
        "@abseil-cpp//absl/base",
        "@abseil-cpp//absl/strings",
        "@glog",
=======
        "@com_google_absl//absl/log",
        "@com_google_absl//absl/log:check",
        "@com_google_absl//absl/strings",
>>>>>>> 4076b649
    ],
)

cc_library(
    name = "elgamal",
    srcs = [
        "elgamal.cc",
    ],
    hdrs = [
        "elgamal.h",
    ],
    deps = [
        ":bn_util",
        ":ec_util",
        "//private_join_and_compute/util:status_includes",
<<<<<<< HEAD
        "@abseil-cpp//absl/memory",
        "@glog",
=======
        "@com_google_absl//absl/log",
        "@com_google_absl//absl/memory",
>>>>>>> 4076b649
    ],
)

cc_library(
    name = "commutative_elgamal",
    srcs = [
        "commutative_elgamal.cc",
    ],
    hdrs = [
        "commutative_elgamal.h",
    ],
    deps = [
        ":bn_util",
        ":ec_util",
        ":elgamal",
        "//private_join_and_compute/util:status_includes",
<<<<<<< HEAD
        "@abseil-cpp//absl/strings",
        "@glog",
=======
        "@com_google_absl//absl/log",
        "@com_google_absl//absl/strings",
>>>>>>> 4076b649
    ],
)

cc_library(
    name = "ec_point_util",
    srcs = [
        "ec_point_util.cc",
    ],
    hdrs = [
        "ec_point_util.h",
    ],
    deps = [
        ":bn_util",
        ":ec_commutative_cipher",
        ":ec_util",
        "//private_join_and_compute/util:status_includes",
<<<<<<< HEAD
        "@abseil-cpp//absl/strings",
        "@glog",
=======
        "@com_google_absl//absl/log",
        "@com_google_absl//absl/strings",
>>>>>>> 4076b649
    ],
)

cc_library(
    name = "ec_commutative_cipher",
    srcs = [
        "ec_commutative_cipher.cc",
    ],
    hdrs = [
        "ec_commutative_cipher.h",
    ],
    deps = [
        ":bn_util",
        ":ec_util",
        ":elgamal",
        "//private_join_and_compute/util:status_includes",
<<<<<<< HEAD
        "@abseil-cpp//absl/base",
        "@abseil-cpp//absl/strings",
        "@glog",
=======
        "@com_google_absl//absl/log",
        "@com_google_absl//absl/log:check",
        "@com_google_absl//absl/strings",
>>>>>>> 4076b649
    ],
)

cc_library(
    name = "fixed_base_exp",
    srcs = [
        "fixed_base_exp.cc",
    ],
    hdrs = [
        "fixed_base_exp.h",
    ],
    deps = [
        ":bn_util",
        ":mont_mul",
        "//private_join_and_compute/util:status_includes",
<<<<<<< HEAD
        "@abseil-cpp//absl/base",
        "@abseil-cpp//absl/strings",
        "@glog",
=======
        "@com_google_absl//absl/base",
        "@com_google_absl//absl/log",
        "@com_google_absl//absl/strings",
    ],
)

cc_library(
    name = "simultaneous_fixed_bases_exp",
    srcs = [
        "simultaneous_fixed_bases_exp.cc",
    ],
    hdrs = [
        "simultaneous_fixed_bases_exp.h",
    ],
    deps = [
        ":bn_util",
        ":ec_util",
        ":elgamal",
        ":mont_mul",
        ":paillier",
        "//private_join_and_compute/util:status_includes",
        "@com_google_absl//absl/strings",
>>>>>>> 4076b649
    ],
)

cc_test(
    name = "simultaneous_fixed_bases_exp_test",
    srcs = [
        "simultaneous_fixed_bases_exp_test.cc",
    ],
    deps = [
        ":elgamal",
        ":simultaneous_fixed_bases_exp",
        "//private_join_and_compute/util:status_includes",
        "//private_join_and_compute/util:status_testing_includes",
        "@com_github_google_googletest//:gtest_main",
    ],
)

cc_library(
    name = "two_modulus_crt",
    srcs = [
        "two_modulus_crt.cc",
    ],
    hdrs = [
        "two_modulus_crt.h",
    ],
    deps = [
        ":bn_util",
        "@abseil-cpp//absl/strings",
    ],
)

grpc_proto_library(
    name = "paillier_proto",
    srcs = ["paillier.proto"],
)

cc_library(
    name = "paillier",
    srcs = [
        "paillier.cc",
    ],
    hdrs = [
        "paillier.h",
    ],
    deps = [
        ":bn_util",
        ":fixed_base_exp",
        ":paillier_proto",
        ":two_modulus_crt",
        "//private_join_and_compute/util:status_includes",
<<<<<<< HEAD
        "@abseil-cpp//absl/base",
        "@abseil-cpp//absl/container:node_hash_map",
        "@abseil-cpp//absl/strings",
        "@glog",
=======
        "@com_google_absl//absl/container:node_hash_map",
        "@com_google_absl//absl/log",
        "@com_google_absl//absl/log:check",
        "@com_google_absl//absl/strings",
>>>>>>> 4076b649
    ],
)

cc_library(
    name = "shanks_discrete_log",
    srcs = [
        "shanks_discrete_log.cc",
    ],
    hdrs = [
        "shanks_discrete_log.h",
    ],
    deps = [
        ":bn_util",
        ":ec_util",
        ":elgamal",
        "//private_join_and_compute/util:status_includes",
        "@abseil-cpp//absl/strings",
    ],
)

cc_library(
    name = "camenisch_shoup",
    srcs = [
        "camenisch_shoup.cc",
    ],
    hdrs = [
        "camenisch_shoup.h",
    ],
    deps = [
        ":bn_util",
        ":fixed_base_exp",
        "//private_join_and_compute/crypto/proto:big_num_cc_proto",
        "//private_join_and_compute/crypto/proto:camenisch_shoup_cc_proto",
        "//private_join_and_compute/crypto/proto:proto_util",
        "//private_join_and_compute/util:status_includes",
        "@com_google_absl//absl/strings",
    ],
)

cc_test(
    name = "camenisch_shoup_test",
    srcs = [
        "camenisch_shoup_test.cc",
    ],
    deps = [
        ":bn_util",
        ":camenisch_shoup",
        "//private_join_and_compute/crypto/proto:camenisch_shoup_cc_proto",
        "//private_join_and_compute/crypto/proto:proto_util",
        "//private_join_and_compute/util:status_includes",
        "//private_join_and_compute/util:status_testing_includes",
        "@com_github_google_googletest//:gtest_main",
    ],
)

cc_library(
    name = "pedersen_over_zn",
    srcs = [
        "pedersen_over_zn.cc",
    ],
    hdrs = [
        "pedersen_over_zn.h",
    ],
    deps = [
        ":bn_util",
        ":simultaneous_fixed_bases_exp",
        "//private_join_and_compute/crypto/proto:big_num_cc_proto",
        "//private_join_and_compute/crypto/proto:pedersen_cc_proto",
        "//private_join_and_compute/crypto/proto:proto_util",
        "//private_join_and_compute/util:status_includes",
        "@com_google_absl//absl/strings",
    ],
)

cc_test(
    name = "pedersen_over_zn_test",
    size = "medium",
    srcs = ["pedersen_over_zn_test.cc"],
    tags = ["requires-net:external"],
    deps = [
        ":bn_util",
        ":pedersen_over_zn",
        "//private_join_and_compute/crypto/proto:pedersen_cc_proto",
        "//private_join_and_compute/crypto/proto:proto_util",
        "//private_join_and_compute/util:status_includes",
        "//private_join_and_compute/util:status_testing_includes",
        "@com_github_google_googletest//:gtest_main",
    ],
)

grpc_proto_library(
    name = "ec_key_proto",
    srcs = ["ec_key.proto"],
)

grpc_proto_library(
    name = "elgamal_proto",
    srcs = ["elgamal.proto"],
)<|MERGE_RESOLUTION|>--- conflicted
+++ resolved
@@ -32,12 +32,8 @@
     hdrs = ["openssl_init.h"],
     deps = [
         ":openssl_includes",
+        "@abseil-cpp//absl/log",
         "@boringssl//:ssl",
-<<<<<<< HEAD
-        "@glog",
-=======
-        "@com_google_absl//absl/log",
->>>>>>> 4076b649
     ],
 )
 
@@ -55,17 +51,10 @@
         ":openssl_includes",
         ":openssl_init",
         "//private_join_and_compute/util:status_includes",
-<<<<<<< HEAD
-        "@abseil-cpp//absl/base",
         "@abseil-cpp//absl/flags:flag",
-        "@abseil-cpp//absl/strings",
-        "@glog",
-=======
-        "@com_google_absl//absl/flags:flag",
-        "@com_google_absl//absl/log",
-        "@com_google_absl//absl/log:check",
-        "@com_google_absl//absl/strings",
->>>>>>> 4076b649
+        "@abseil-cpp//absl/log",
+        "@abseil-cpp//absl/log:check",
+        "@abseil-cpp//absl/strings",
     ],
 )
 
@@ -80,15 +69,9 @@
     deps = [
         ":bn_util",
         ":openssl_includes",
-<<<<<<< HEAD
-        "@abseil-cpp//absl/base",
-        "@abseil-cpp//absl/strings",
-        "@glog",
-=======
-        "@com_google_absl//absl/log",
-        "@com_google_absl//absl/log:check",
-        "@com_google_absl//absl/strings",
->>>>>>> 4076b649
+        "@abseil-cpp//absl/log",
+        "@abseil-cpp//absl/log:check",
+        "@abseil-cpp//absl/strings",
     ],
 )
 
@@ -106,131 +89,99 @@
         ":bn_util",
         ":openssl_includes",
         "//private_join_and_compute/util:status_includes",
-<<<<<<< HEAD
+        "@abseil-cpp//absl/log",
+        "@abseil-cpp//absl/log:check",
+        "@abseil-cpp//absl/strings",
+    ],
+)
+
+cc_library(
+    name = "elgamal",
+    srcs = [
+        "elgamal.cc",
+    ],
+    hdrs = [
+        "elgamal.h",
+    ],
+    deps = [
+        ":bn_util",
+        ":ec_util",
+        "//private_join_and_compute/util:status_includes",
+        "@abseil-cpp//absl/log",
+        "@abseil-cpp//absl/memory",
+    ],
+)
+
+cc_library(
+    name = "commutative_elgamal",
+    srcs = [
+        "commutative_elgamal.cc",
+    ],
+    hdrs = [
+        "commutative_elgamal.h",
+    ],
+    deps = [
+        ":bn_util",
+        ":ec_util",
+        ":elgamal",
+        "//private_join_and_compute/util:status_includes",
+        "@abseil-cpp//absl/log",
+        "@abseil-cpp//absl/strings",
+    ],
+)
+
+cc_library(
+    name = "ec_point_util",
+    srcs = [
+        "ec_point_util.cc",
+    ],
+    hdrs = [
+        "ec_point_util.h",
+    ],
+    deps = [
+        ":bn_util",
+        ":ec_commutative_cipher",
+        ":ec_util",
+        "//private_join_and_compute/util:status_includes",
+        "@abseil-cpp//absl/log",
+        "@abseil-cpp//absl/strings",
+    ],
+)
+
+cc_library(
+    name = "ec_commutative_cipher",
+    srcs = [
+        "ec_commutative_cipher.cc",
+    ],
+    hdrs = [
+        "ec_commutative_cipher.h",
+    ],
+    deps = [
+        ":bn_util",
+        ":ec_util",
+        ":elgamal",
+        "//private_join_and_compute/util:status_includes",
+        "@abseil-cpp//absl/log",
+        "@abseil-cpp//absl/log:check",
+        "@abseil-cpp//absl/strings",
+    ],
+)
+
+cc_library(
+    name = "fixed_base_exp",
+    srcs = [
+        "fixed_base_exp.cc",
+    ],
+    hdrs = [
+        "fixed_base_exp.h",
+    ],
+    deps = [
+        ":bn_util",
+        ":mont_mul",
+        "//private_join_and_compute/util:status_includes",
         "@abseil-cpp//absl/base",
-        "@abseil-cpp//absl/strings",
-        "@glog",
-=======
-        "@com_google_absl//absl/log",
-        "@com_google_absl//absl/log:check",
-        "@com_google_absl//absl/strings",
->>>>>>> 4076b649
-    ],
-)
-
-cc_library(
-    name = "elgamal",
-    srcs = [
-        "elgamal.cc",
-    ],
-    hdrs = [
-        "elgamal.h",
-    ],
-    deps = [
-        ":bn_util",
-        ":ec_util",
-        "//private_join_and_compute/util:status_includes",
-<<<<<<< HEAD
-        "@abseil-cpp//absl/memory",
-        "@glog",
-=======
-        "@com_google_absl//absl/log",
-        "@com_google_absl//absl/memory",
->>>>>>> 4076b649
-    ],
-)
-
-cc_library(
-    name = "commutative_elgamal",
-    srcs = [
-        "commutative_elgamal.cc",
-    ],
-    hdrs = [
-        "commutative_elgamal.h",
-    ],
-    deps = [
-        ":bn_util",
-        ":ec_util",
-        ":elgamal",
-        "//private_join_and_compute/util:status_includes",
-<<<<<<< HEAD
-        "@abseil-cpp//absl/strings",
-        "@glog",
-=======
-        "@com_google_absl//absl/log",
-        "@com_google_absl//absl/strings",
->>>>>>> 4076b649
-    ],
-)
-
-cc_library(
-    name = "ec_point_util",
-    srcs = [
-        "ec_point_util.cc",
-    ],
-    hdrs = [
-        "ec_point_util.h",
-    ],
-    deps = [
-        ":bn_util",
-        ":ec_commutative_cipher",
-        ":ec_util",
-        "//private_join_and_compute/util:status_includes",
-<<<<<<< HEAD
-        "@abseil-cpp//absl/strings",
-        "@glog",
-=======
-        "@com_google_absl//absl/log",
-        "@com_google_absl//absl/strings",
->>>>>>> 4076b649
-    ],
-)
-
-cc_library(
-    name = "ec_commutative_cipher",
-    srcs = [
-        "ec_commutative_cipher.cc",
-    ],
-    hdrs = [
-        "ec_commutative_cipher.h",
-    ],
-    deps = [
-        ":bn_util",
-        ":ec_util",
-        ":elgamal",
-        "//private_join_and_compute/util:status_includes",
-<<<<<<< HEAD
-        "@abseil-cpp//absl/base",
-        "@abseil-cpp//absl/strings",
-        "@glog",
-=======
-        "@com_google_absl//absl/log",
-        "@com_google_absl//absl/log:check",
-        "@com_google_absl//absl/strings",
->>>>>>> 4076b649
-    ],
-)
-
-cc_library(
-    name = "fixed_base_exp",
-    srcs = [
-        "fixed_base_exp.cc",
-    ],
-    hdrs = [
-        "fixed_base_exp.h",
-    ],
-    deps = [
-        ":bn_util",
-        ":mont_mul",
-        "//private_join_and_compute/util:status_includes",
-<<<<<<< HEAD
-        "@abseil-cpp//absl/base",
-        "@abseil-cpp//absl/strings",
-        "@glog",
-=======
-        "@com_google_absl//absl/base",
-        "@com_google_absl//absl/log",
-        "@com_google_absl//absl/strings",
+        "@abseil-cpp//absl/log",
+        "@abseil-cpp//absl/strings",
     ],
 )
 
@@ -249,8 +200,7 @@
         ":mont_mul",
         ":paillier",
         "//private_join_and_compute/util:status_includes",
-        "@com_google_absl//absl/strings",
->>>>>>> 4076b649
+        "@abseil-cpp//absl/strings",
     ],
 )
 
@@ -301,17 +251,10 @@
         ":paillier_proto",
         ":two_modulus_crt",
         "//private_join_and_compute/util:status_includes",
-<<<<<<< HEAD
-        "@abseil-cpp//absl/base",
         "@abseil-cpp//absl/container:node_hash_map",
-        "@abseil-cpp//absl/strings",
-        "@glog",
-=======
-        "@com_google_absl//absl/container:node_hash_map",
-        "@com_google_absl//absl/log",
-        "@com_google_absl//absl/log:check",
-        "@com_google_absl//absl/strings",
->>>>>>> 4076b649
+        "@abseil-cpp//absl/log",
+        "@abseil-cpp//absl/log:check",
+        "@abseil-cpp//absl/strings",
     ],
 )
 
@@ -347,7 +290,7 @@
         "//private_join_and_compute/crypto/proto:camenisch_shoup_cc_proto",
         "//private_join_and_compute/crypto/proto:proto_util",
         "//private_join_and_compute/util:status_includes",
-        "@com_google_absl//absl/strings",
+        "@abseil-cpp//absl/strings",
     ],
 )
 
@@ -382,7 +325,7 @@
         "//private_join_and_compute/crypto/proto:pedersen_cc_proto",
         "//private_join_and_compute/crypto/proto:proto_util",
         "//private_join_and_compute/util:status_includes",
-        "@com_google_absl//absl/strings",
+        "@abseil-cpp//absl/strings",
     ],
 )
 
